--- conflicted
+++ resolved
@@ -105,14 +105,12 @@
     /// Extract each text line found and save as a PNG image.
     text_line_images: bool,
 
-<<<<<<< HEAD
     /// Recognize text using white listed character only
     white_list: Option<String>,
-=======
+
     /// Alphabet used by the recognition model.
     /// If not provided, the default alphabet is used.
     alphabet: Option<String>,
->>>>>>> 1317bb90
 }
 
 fn parse_args() -> Result<Args, lexopt::Error> {
@@ -128,11 +126,8 @@
     let mut text_map = false;
     let mut text_mask = false;
     let mut text_line_images = false;
-<<<<<<< HEAD
     let mut white_list = None;
-=======
     let mut alphabet = None;
->>>>>>> 1317bb90
 
     let mut parser = lexopt::Parser::from_env();
     while let Some(arg) = parser.next()? {
